# [![OWASP Logo](./images/owasp_logo.png) OWASP Amass](https://owasp.org/www-project-amass/)

<p align="center">
  <img src="https://github.com/OWASP/Amass/blob/master/images/amass_video.gif">
</p>

[![OWASP Flagship](https://img.shields.io/badge/owasp-flagship%20project-48A646.svg)](https://owasp.org/projects/#sec-flagships)
[![GitHub Release](https://img.shields.io/github/release/OWASP/Amass)](https://github.com/OWASP/Amass/releases/latest)
[![Docker Images](https://img.shields.io/docker/pulls/caffix/amass.svg)](https://hub.docker.com/r/caffix/amass)
[![Follow on Twitter](https://img.shields.io/twitter/follow/owaspamass.svg?logo=twitter)](https://twitter.com/owaspamass)
[![Chat on Discord](https://img.shields.io/discord/433729817918308352.svg?logo=discord)](https://discord.gg/rtN8GMd)

![GitHub Test Status](https://github.com/OWASP/Amass/workflows/tests/badge.svg)
[![GoDoc](https://pkg.go.dev/badge/github.com/OWASP/Amass/v3?utm_source=godoc)](https://pkg.go.dev/github.com/OWASP/Amass/v3)
[![License](https://img.shields.io/badge/license-apache%202-blue)](https://www.apache.org/licenses/LICENSE-2.0)
[![Go Report](https://goreportcard.com/badge/github.com/OWASP/Amass)](https://goreportcard.com/report/github.com/OWASP/Amass)
[![CodeFactor](https://www.codefactor.io/repository/github/OWASP/Amass/badge)](https://www.codefactor.io/repository/github/OWASP/Amass)
[![Maintainability](https://api.codeclimate.com/v1/badges/41c139f7cf5c23df1e58/maintainability)](https://codeclimate.com/github/OWASP/Amass/maintainability)
[![Codecov](https://codecov.io/gh/OWASP/Amass/branch/master/graph/badge.svg)](https://codecov.io/gh/OWASP/Amass)

The OWASP Amass Project performs network mapping of attack surfaces and external asset discovery using open source information gathering and active reconnaissance techniques.

**Information Gathering Techniques Used:**

| Technique    | Data Sources |
|:-------------|:-------------|
<<<<<<< HEAD
| APIs         | 360PassiveDNS, Ahrefs, AnubisDB, BinaryEdge, BufferOver, BuiltWith, C99, Chaos, CIRCL, Cloudflare, DNSDB, DNSRepo, Detectify, FOFA, FullHunt, GitHub, GitLab, Greynoise, HackerTarget, Hunter, IntelX, LeakIX, Maltiverse, Mnemonic, N45HT, Netlas, PassiveTotal, PentestTools, Quake, Shodan, SonarSearch, Spamhaus, Spyse, Sublist3rAPI, ThreatBook, ThreatCrowd, ThreatMiner, Twitter, URLScan, VirusTotal, ZETAlytics, ZoomEye |
| Certificates | Active pulls (optional), Censys, CertSpotter, Crtsh, Digitorus, FacebookCT, GoogleCT |
| DNS          | Brute forcing, Reverse DNS sweeping, NSEC zone walking, Zone transfers, FQDN alterations/permutations, FQDN Similarity-based Guessing |
| Routing      | ARIN, BGPTools, BGPView, IPdata, IPinfo, NetworksDB, RADb, Robtex, ShadowServer, TeamCymru |
| Scraping     | AbuseIPDB, Ask, Baidu, Bing, DNSDumpster, DuckDuckGo, Gists, HackerOne, HyperStat, PKey, RapidDNS, Riddler, Searchcode, Searx, SiteDossier, Yahoo |
=======
| APIs         | 360PassiveDNS, Ahrefs, AnubisDB, BinaryEdge, BufferOver, BuiltWith, C99, Chaos, CIRCL, Cloudflare, DNSDB, DNSRepo, Detectify, FOFA, FullHunt, GitHub, GitLab, Greynoise, HackerTarget, Hunter, IntelX, LeakIX, Maltiverse, Mnemonic, PassiveTotal, PentestTools, Quake, Shodan, SonarSearch, Spamhaus, Spyse, Sublist3rAPI, ThreatBook, ThreatCrowd, ThreatMiner, Twitter, URLScan, VirusTotal, Yandex, ZETAlytics, ZoomEye |
| Certificates | Active pulls (optional), Censys, CertSpotter, Crtsh, Digitorus, FacebookCT, GoogleCT |
| DNS          | Brute forcing, Reverse DNS sweeping, NSEC zone walking, Zone transfers, FQDN alterations/permutations, FQDN Similarity-based Guessing |
| Routing      | BGPTools, BGPView, IPdata, IPinfo, NetworksDB, RADb, Robtex, ShadowServer, TeamCymru |
| Scraping     | AbuseIPDB, Ask, Baidu, Bing, DNSDumpster, DNSHistory, DuckDuckGo, Gists, HackerOne, HyperStat, IPv4Info, PKey, RapidDNS, Riddler, Searchcode, Searx, SiteDossier, Yahoo |
>>>>>>> fd089d2d
| Web Archives | ArchiveIt, Arquivo, CommonCrawl, HAW, UKWebArchive, Wayback |
| WHOIS        | AlienVault, AskDNS, DNSlytics, ONYPHE, SecurityTrails, SpyOnWeb, Umbrella, WhoisXMLAPI |

----

## Installation [![Go Version](https://img.shields.io/github/go-mod/go-version/OWASP/Amass)](https://golang.org/dl/) [![Docker Images](https://img.shields.io/docker/pulls/caffix/amass.svg)](https://hub.docker.com/r/caffix/amass) [![Snapcraft](https://snapcraft.io/amass/badge.svg)](https://snapcraft.io/amass) [![GitHub Downloads](https://img.shields.io/github/downloads/OWASP/Amass/latest/total.svg)](https://github.com/OWASP/Amass/releases/latest)

> You can find some additional installation variations in the [Installation Guide](./doc/install.md).

### Prebuilt Packages

1. Simply unzip the [package](https://github.com/OWASP/Amass/releases/latest)
2. Put the precompiled binary into your path
3. Start using OWASP Amass!

#### Homebrew

```bash
brew tap caffix/amass
brew install amass
```

#### Snapcraft

```bash
sudo snap install amass
```

### Docker Container

1. Install [Docker](https://www.docker.com)
2. Pull the Docker image by running `docker pull caffix/amass`
3. Run `docker run -v OUTPUT_DIR_PATH:/.config/amass/ caffix/amass enum -d example.com`

The volume argument allows the Amass graph database to persist between executions and output files to be accessed on the host system. The first field (left of the colon) of the volume option is the amass output directory that is external to Docker, while the second field is the path, internal to Docker, where amass will write the output files.

### From Sources

1. Install [Go](https://golang.org/doc/install) and setup your Go workspace
2. Download OWASP Amass by running `go install -v github.com/OWASP/Amass/v3/...@master`
3. At this point, the binary should be in `$GOPATH/bin`

## Documentation [![GoDoc](https://pkg.go.dev/badge/github.com/OWASP/Amass/v3?utm_source=godoc)](https://pkg.go.dev/github.com/OWASP/Amass/v3)

Use the [Installation Guide](./doc/install.md) to get started.

Go to the [User's Guide](./doc/user_guide.md) for additional information.

See the [Tutorial](./doc/tutorial.md) for example usage.

See the [Amass Scripting Engine Manual](./doc/scripting.md) for greater control over your enumeration process.

## Troubleshooting [![Chat on Discord](https://img.shields.io/discord/433729817918308352.svg?logo=discord)](https://discord.gg/rtN8GMd)

If you need help with installation and/or usage of the tool, please join our [Discord server](https://discord.gg/rtN8GMd) where community members can best help you.

:stop_sign:   **Please avoid opening GitHub issues for support requests or questions!**

## Contributing [![Contribute Yes](https://img.shields.io/badge/contribute-yes-brightgreen.svg)](./CONTRIBUTING.md) [![Chat on Discord](https://img.shields.io/discord/433729817918308352.svg?logo=discord)](https://discord.gg/rtN8GMd)

We are always happy to get new contributors on board! Please check [CONTRIBUTING.md](CONTRIBUTING.md) to learn how to
contribute to our codebase, and join our [Discord Server](https://discord.gg/rtN8GMd) to discuss current project goals.

For a list of all contributors to the OWASP Amass Project please visit our [HALL_OF_FAME.md](HALL_OF_FAME.md).

### External Projects Helping Amass Users

* [Patrik's Amass data source scripts](https://github.com/PatrikFehrenbach/amass-tools)
* [Paradigm](https://github.com/jeredbare/paradigm)
* [amass-to-csv](https://github.com/amroot/amass-to-csv)
* [ruby-amass](https://github.com/postmodern/ruby-amass)

## Testimonials

### [![Accenture Logo](./images/accenture_logo.png) Accenture](https://www.accenture.com/)

*"Accenture’s adversary simulation team has used Amass as our primary tool suite on a variety of external enumeration projects and attack surface assessments for clients. It’s been an absolutely invaluable basis for infrastructure enumeration, and we’re really grateful for all the hard work that’s gone into making and maintaining it – it’s made our job much easier!"*

\- Max Deighton, Accenture Cyber Defense Manager

### [![Visma Logo](./images/visma_logo.png) Visma](https://www.visma.com/)

*"For an internal red team, the organisational structure of Visma puts us against a unique challenge. Having sufficient, continuous visibility over our external attack surface is an integral part of being able to efficiently carry out our task. When dealing with hundreds of companies with different products and supporting infrastructure we need to always be on top of our game.*

*For years, OWASP Amass has been a staple in the asset reconnaissance field, and keeps proving its worth time after time. The tool keeps constantly evolving and improving to adapt to the new trends in this area."*

\- Joona Hoikkala ([@joohoi](https://github.com/joohoi)) & Alexis Fernández ([@six2dez](https://github.com/six2dez)), Visma Red Team

## References [![Bugcrowd LevelUp 0x04](https://img.shields.io/badge/bugcrowd-levelup%200x04-orange.svg)](https://www.youtube.com/watch?v=C-GabM2db9A) [![DEF CON 27 Demo Labs](https://img.shields.io/badge/defcon%2027-demo%20labs-purple.svg)](https://www.defcon.org/html/defcon-27/dc-27-demolabs.html) [![DEF CON 27 Recon Village](https://img.shields.io/badge/defcon%2027-recon%20village-lightgrey.svg)](https://reconvillage.org/) [![DEF CON 28 Red Team Village](https://img.shields.io/badge/defcon%2028-red%20team%20village-red.svg)](https://www.youtube.com/c/RedTeamVillage/featured) [![Bugcrowd LevelUp 0x07](https://img.shields.io/badge/bugcrowd-levelup%200x07-orange.svg)](https://www.twitch.tv/videos/723418873) [![Grayhat 2020](https://img.shields.io/badge/grayhat%202020-bootcamp-lightgrey.svg)](https://www.youtube.com/watch?v=J33JmuQ79tE) [![BeNeLux 2020](https://img.shields.io/badge/owasp%202020-benelux%20days-blue.svg)](https://www.youtube.com/watch?v=fDlKQXRaGl0) [![BSides København 2020](https://img.shields.io/badge/bsides%202020-københavn-red.svg)](https://vimeo.com/481985359) [![ESW 2021](https://img.shields.io/badge/security%20weekly-esw%20219-blue.svg)](https://www.youtube.com/watch?v=fDlKQXRaGl0)

Did you write a blog post, magazine article or do a podcast about OWASP Amass? Or maybe you held or joined a conference talk or meetup session, a hacking workshop or public training where this project was mentioned?

Add it to our ever-growing list of [REFERENCES.md](REFERENCES.md) by forking and opening a Pull Request!

### Top Mentions

* [WhoisXML API | OWASP Amass and WhoisXML API Are Now Integration Partners](https://main.whoisxmlapi.com/success-stories/cyber-security-solutions/owasp-amass-and-whoisxml-api-are-now-integration-partners)
* [Intigriti | Hacker tools: Amass – Hunting for Subdomains](https://blog.intigriti.com/2021/06/08/hacker-tools-amass-hunting-for-subdomains)
* [Hakluke | Guide to Amass — How to Use Amass More Effectively for Bug Bounties](https://medium.com/@hakluke/haklukes-guide-to-amass-how-to-use-amass-more-effectively-for-bug-bounties-7c37570b83f7)
* [SecurityTrails | OWASP Amass: A Solid Information Gathering Tool](https://securitytrails.com/blog/owasp-amass)
* [TrustedSec | Upgrade Your Workflow, Part 1: Building OSINT Checklists](https://www.trustedsec.com/blog/upgrade-your-workflow-part-1-building-osint-checklists/)
* [SANS ISC | Offensive Tools Are For Blue Teams Too](https://isc.sans.edu/forums/diary/Offensive+Tools+Are+For+Blue+Teams+Too/25842/)
* [Daniel Miessler | amass — Automated Attack Surface Mapping](https://danielmiessler.com/study/amass/)
* [Dionach | How to Use OWASP Amass: An Extensive Tutorial](https://www.dionach.com/blog/how-to-use-owasp-amass-an-extensive-tutorial/)
* [Jason Haddix | LevelUp 0x02 - The Bug Hunters Methodology v3(ish)](https://www.youtube.com/watch?v=Qw1nNPiH_Go)
* [Hacker Toolbelt | OWASP Amass OSINT Reconnaissance](https://medium.com/hacker-toolbelt/owasp-amass-osint-reconnaissance-9b57d81fb958)
* [ToolWar | Extreme Subdomain Enumeration/Scanning on Windows : OWASP Amass](https://www.youtube.com/watch?v=mEQnVkSG19M)
* [Ghost Lulz | YouTube - Bug Bounty Tips: Amass Recon Tool](https://www.youtube.com/watch?v=QRkKzYH4efI)
* [Capt. Meelo | Asset Enumeration: Expanding a Target's Attack Surface](https://captmeelo.com/bugbounty/2019/09/02/asset-enumeration.html)
* [Noobhax | My Recon Process — DNS Enumeration](https://medium.com/@noobhax/my-recon-process-dns-enumeration-d0e288f81a8a)

## Licensing [![License](https://img.shields.io/badge/license-apache%202-blue)](https://www.apache.org/licenses/LICENSE-2.0)

This program is free software: you can redistribute it and/or modify it under the terms of the [Apache license](LICENSE). OWASP Amass and any contributions are Copyright © by Jeff Foley 2017-2022. Some subcomponents have separate licenses.

![Network graph](./images/network_06092018.png "Amass Network Mapping")<|MERGE_RESOLUTION|>--- conflicted
+++ resolved
@@ -24,19 +24,11 @@
 
 | Technique    | Data Sources |
 |:-------------|:-------------|
-<<<<<<< HEAD
-| APIs         | 360PassiveDNS, Ahrefs, AnubisDB, BinaryEdge, BufferOver, BuiltWith, C99, Chaos, CIRCL, Cloudflare, DNSDB, DNSRepo, Detectify, FOFA, FullHunt, GitHub, GitLab, Greynoise, HackerTarget, Hunter, IntelX, LeakIX, Maltiverse, Mnemonic, N45HT, Netlas, PassiveTotal, PentestTools, Quake, Shodan, SonarSearch, Spamhaus, Spyse, Sublist3rAPI, ThreatBook, ThreatCrowd, ThreatMiner, Twitter, URLScan, VirusTotal, ZETAlytics, ZoomEye |
-| Certificates | Active pulls (optional), Censys, CertSpotter, Crtsh, Digitorus, FacebookCT, GoogleCT |
-| DNS          | Brute forcing, Reverse DNS sweeping, NSEC zone walking, Zone transfers, FQDN alterations/permutations, FQDN Similarity-based Guessing |
-| Routing      | ARIN, BGPTools, BGPView, IPdata, IPinfo, NetworksDB, RADb, Robtex, ShadowServer, TeamCymru |
-| Scraping     | AbuseIPDB, Ask, Baidu, Bing, DNSDumpster, DuckDuckGo, Gists, HackerOne, HyperStat, PKey, RapidDNS, Riddler, Searchcode, Searx, SiteDossier, Yahoo |
-=======
-| APIs         | 360PassiveDNS, Ahrefs, AnubisDB, BinaryEdge, BufferOver, BuiltWith, C99, Chaos, CIRCL, Cloudflare, DNSDB, DNSRepo, Detectify, FOFA, FullHunt, GitHub, GitLab, Greynoise, HackerTarget, Hunter, IntelX, LeakIX, Maltiverse, Mnemonic, PassiveTotal, PentestTools, Quake, Shodan, SonarSearch, Spamhaus, Spyse, Sublist3rAPI, ThreatBook, ThreatCrowd, ThreatMiner, Twitter, URLScan, VirusTotal, Yandex, ZETAlytics, ZoomEye |
+| APIs         | 360PassiveDNS, Ahrefs, AnubisDB, BinaryEdge, BufferOver, BuiltWith, C99, Chaos, CIRCL, Cloudflare, DNSDB, DNSRepo, Detectify, FOFA, FullHunt, GitHub, GitLab, Greynoise, HackerTarget, Hunter, IntelX, LeakIX, Maltiverse, Mnemonic, Netlas, PassiveTotal, PentestTools, Quake, Shodan, SonarSearch, Spamhaus, Spyse, Sublist3rAPI, ThreatBook, ThreatCrowd, ThreatMiner, Twitter, URLScan, VirusTotal, Yandex, ZETAlytics, ZoomEye |
 | Certificates | Active pulls (optional), Censys, CertSpotter, Crtsh, Digitorus, FacebookCT, GoogleCT |
 | DNS          | Brute forcing, Reverse DNS sweeping, NSEC zone walking, Zone transfers, FQDN alterations/permutations, FQDN Similarity-based Guessing |
 | Routing      | BGPTools, BGPView, IPdata, IPinfo, NetworksDB, RADb, Robtex, ShadowServer, TeamCymru |
-| Scraping     | AbuseIPDB, Ask, Baidu, Bing, DNSDumpster, DNSHistory, DuckDuckGo, Gists, HackerOne, HyperStat, IPv4Info, PKey, RapidDNS, Riddler, Searchcode, Searx, SiteDossier, Yahoo |
->>>>>>> fd089d2d
+| Scraping     | AbuseIPDB, Ask, Baidu, Bing, DNSDumpster, DNSHistory, DuckDuckGo, Gists, HackerOne, HyperStat, PKey, RapidDNS, Riddler, Searchcode, Searx, SiteDossier, Yahoo |
 | Web Archives | ArchiveIt, Arquivo, CommonCrawl, HAW, UKWebArchive, Wayback |
 | WHOIS        | AlienVault, AskDNS, DNSlytics, ONYPHE, SecurityTrails, SpyOnWeb, Umbrella, WhoisXMLAPI |
 
